from typing import List
from tqdm import tqdm
import torch
from data_utils import (
    DSTPreprocessor,
    OpenVocabDSTFeature,
    convert_state_dict,
    DSTInputExample,
<<<<<<< HEAD
    OntologyDSTFeature
=======
    OntologyDSTFeature,
    _truncate_seq_pair
>>>>>>> 6f1f6400
)


class TRADEPreprocessor(DSTPreprocessor):
    def __init__(
        self,
        slot_meta,
        src_tokenizer,
        trg_tokenizer=None,
        ontology=None,
        max_seq_length=512,
    ):
        self.slot_meta = slot_meta
        self.src_tokenizer = src_tokenizer
        self.trg_tokenizer = trg_tokenizer if trg_tokenizer else src_tokenizer
        self.ontology = ontology
        self.gating2id = {"none": 0, "dontcare": 1, "ptr": 2}
        self.id2gating = {v: k for k, v in self.gating2id.items()}
        self.max_seq_length = max_seq_length

    def _convert_example_to_feature(
        self, example: DSTInputExample
    ) -> OpenVocabDSTFeature:
        """List[DSTInputExample]를 feature로 변형하는 데 사용되는 nested 함수. 다음과 같이 사용
        Examples:
            processor = TRADEPreprocessor(slot_meta, tokenizer)
            features = processor.convert_examples_to_features(examples)

        Args:
            example (DSTInputExample)

        Returns:
            [OpenVocabDSTFeature]: feature 데이터
        """

        # XLM-Robert 토크나이저 케이스 추가
        if self.src_tokenizer.special_tokens_map["sep_token"] == "</s>":
            dialogue_context = " <s> ".join(
                example.context_turns + example.current_turn
            )
        else:
            dialogue_context = " [SEP] ".join(
                example.context_turns + example.current_turn
            )

        input_id = self.src_tokenizer.encode(dialogue_context, add_special_tokens=False)

        input_id = (
            [self.src_tokenizer.cls_token_id]
            + input_id
            + [self.src_tokenizer.sep_token_id]
        )
        segment_id = [0] * len(input_id)

        target_ids = []
        gating_id = []
        if not example.label:
            example.label = []

        state = convert_state_dict(example.label)
        for slot in self.slot_meta:
            value = state.get(slot, "none")
            target_id = self.trg_tokenizer.encode(value, add_special_tokens=False) + [
                self.trg_tokenizer.sep_token_id
            ]
            target_ids.append(target_id)
            gating_id.append(self.gating2id.get(value, self.gating2id["ptr"]))
        target_ids = self.pad_ids(target_ids, self.trg_tokenizer.pad_token_id)
        return OpenVocabDSTFeature(
            example.guid, input_id, segment_id, gating_id, target_ids
        )

    def convert_examples_to_features(
        self, examples: List[DSTInputExample]
    ) -> List[OpenVocabDSTFeature]:
        """복수의 DSTInputExmple 각각을 feature로 변형하는 함수

        Args:
            examples (List[DSTInputExample]): DSTInputExample로 구성된 리스트

        Returns:
            List[OpenVocabDSTFeature]: feature로 변형된 데이터의 리스트
        """
        features = [
            self._convert_example_to_feature(e)
            for e in tqdm(examples, desc="[Conversion: Examples > Features]")
        ]
        return features

    def recover_state(self, gate_list, gen_list):
        assert len(gate_list) == len(self.slot_meta)
        assert len(gen_list) == len(self.slot_meta)

        recovered = []
        for slot, gate, value in zip(self.slot_meta, gate_list, gen_list):
            if self.id2gating[gate] == "none":
                continue

            if self.id2gating[gate] == "dontcare":
                recovered.append("%s-%s" % (slot, "dontcare"))
                continue

            token_id_list = []
            for id_ in value:
                if id_ in self.trg_tokenizer.all_special_ids:
                    break

                token_id_list.append(id_)
            value = self.trg_tokenizer.decode(token_id_list, skip_special_tokens=True)

            if value == "none":
                continue

            recovered.append("%s-%s" % (slot, value))
        return recovered

    def collate_fn(self, batch):
        guids = [b.guid for b in batch]
        input_ids = torch.LongTensor(
            self.pad_ids([b.input_id for b in batch], self.src_tokenizer.pad_token_id)
        )
        segment_ids = torch.LongTensor(
            self.pad_ids([b.segment_id for b in batch], self.src_tokenizer.pad_token_id)
        )
        input_masks = input_ids.ne(self.src_tokenizer.pad_token_id)

        gating_ids = torch.LongTensor([b.gating_id for b in batch])
        target_ids = self.pad_id_of_matrix(
            [torch.LongTensor(b.target_ids) for b in batch],
            self.trg_tokenizer.pad_token_id,
        )
        return input_ids, segment_ids, input_masks, gating_ids, target_ids, guids


class SUMBTPreprocessor(DSTPreprocessor):
    def __init__(
        self,
        slot_meta,
        src_tokenizer,
        trg_tokenizer=None,
        ontology=None,
        max_seq_length=64,
        max_turn_length=14,
    ):
        self.slot_meta = slot_meta
        self.src_tokenizer = src_tokenizer
        self.trg_tokenizer = trg_tokenizer if trg_tokenizer else src_tokenizer
        self.ontology = ontology
        self.max_seq_length = max_seq_length
        self.max_turn_length = max_turn_length

<<<<<<< HEAD
    def _convert_example_to_feature(
        self, example: List[DSTInputExample]
    ) -> OntologyDSTFeature:
        """Dialogue 단위 내 각 turn별 DSTInputExmple을 feature로 변형하는 함수

        Args:
            example (list): 단일 dialogue. DSTInputExmple(turn)로 구성된 리스트

        Returns:
            [type]: [description]
        """
=======
    def _convert_example_to_feature(self, example):
>>>>>>> 6f1f6400
        guid = example[0].guid.rsplit("-", 1)[0]  # dialogue_idx
        turns = []
        token_types = []
        labels = []
        num_turn = None
<<<<<<< HEAD

        for turn in example[: self.max_turn_length]:
            assert len(turn.current_turn) == 2  # current turn은 시스템과 유저의 turn의 2개여야 함

            # Current turn의 utterance 토큰화
            uttrs = [
                self.src_tokenizer.encode(uttr, add_special_tokens=False)
                for uttr in turn.current_turn
            ]
=======
        for turn in example[: self.max_turn_length]:
            assert len(turn.current_turn) == 2
            uttrs = []
            for segment_idx, uttr in enumerate(turn.current_turn):
                token = self.src_tokenizer.encode(uttr, add_special_tokens=False)
                uttrs.append(token)
>>>>>>> 6f1f6400

            _truncate_seq_pair(uttrs[0], uttrs[1], self.max_seq_length - 3)
            tokens = (
                [self.src_tokenizer.cls_token_id]
                + uttrs[0]
                + [self.src_tokenizer.sep_token_id]
                + uttrs[1]
                + [self.src_tokenizer.sep_token_id]
            )
            token_type = [0] * (len(uttrs[0]) + 2) + [1] * (len(uttrs[1]) + 1)
            if len(tokens) < self.max_seq_length:
                gap = self.max_seq_length - len(tokens)
                tokens.extend([self.src_tokenizer.pad_token_id] * gap)
                token_type.extend([0] * gap)
<<<<<<< HEAD

            turns.append(tokens)
            token_types.append(token_type)

            # 레이블 정보 추가
            label = []
            slot_dict = convert_state_dict(turn.label) if turn.label else {}

            for slot_type in self.slot_meta:
                value = slot_dict.get(slot_type, "none")
                label_idx = ontology[slot_type].index(value)
                label.append(label_idx)

            labels.append(label)

        # Packing
=======
            turns.append(tokens)
            token_types.append(token_type)
            label = []
            if turn.label:
                slot_dict = convert_state_dict(turn.label)
            else:
                slot_dict = {}
            for slot_type in self.slot_meta:
                value = slot_dict.get(slot_type, "none")
                # TODO
                # raise Exception('label_idx를 ontology에서 꺼내오는 코드를 작성하세요!')
                if value in self.ontology[slot_type]:
                    label_idx = self.ontology[slot_type].index(value)
                else:
                    label_idx = self.ontology[slot_type].index("none")
                label.append(label_idx)
            labels.append(label)
>>>>>>> 6f1f6400
        num_turn = len(turns)
        if len(turns) < self.max_turn_length:
            gap = self.max_turn_length - len(turns)
            for _ in range(gap):
                dummy_turn = [self.src_tokenizer.pad_token_id] * self.max_seq_length
                turns.append(dummy_turn)
                token_types.append(dummy_turn)
                dummy_label = [-1] * len(self.slot_meta)
                labels.append(dummy_label)
<<<<<<< HEAD

=======
>>>>>>> 6f1f6400
        return OntologyDSTFeature(
            guid=guid,
            input_ids=turns,
            segment_ids=token_types,
            num_turn=num_turn,
            target_ids=labels,
        )

    def convert_examples_to_features(self, examples):
<<<<<<< HEAD
        return [
            self._convert_example_to_feature(example)
            for example in tqdm(examples, desc="[Conversion: Examples > Features]")
        ]

    def recover_state(self, pred_slots, num_turn):
        """포맷에 맞게 예측값을 출력하는 함수

        Args:
            pred_slots ([type]): [description]
            num_turn ([type]): [description]

        Returns:
            [type]: [description]
        """
=======
        return list(map(self._convert_example_to_feature, examples))

    def recover_state(self, pred_slots, num_turn):
>>>>>>> 6f1f6400
        states = []
        for pred_slot in pred_slots[:num_turn]:
            state = []
            for s, p in zip(self.slot_meta, pred_slot):
                v = self.ontology[s][p]
                if v != "none":
                    state.append(f"{s}-{v}")
            states.append(state)
        return states

    def collate_fn(self, batch):
        guids = [b.guid for b in batch]
        input_ids = torch.LongTensor([b.input_ids for b in batch])
        segment_ids = torch.LongTensor([b.segment_ids for b in batch])
        input_masks = input_ids.ne(self.src_tokenizer.pad_token_id)
        target_ids = torch.LongTensor([b.target_ids for b in batch])
        num_turns = [b.num_turn for b in batch]
<<<<<<< HEAD
        return input_ids, segment_ids, input_masks, target_ids, num_turns, guids


if __name__ == "__main__":
    import json
    from tqdm import tqdm
    from transformers import BertTokenizer
    from data_utils import get_examples_from_dialogues, convert_state_dict, load_dataset
    from data_utils import OntologyDSTFeature, DSTPreprocessor, _truncate_seq_pair

    train_data_file = "./input/data/train_dataset/train_dials.json"
    slot_meta = json.load(open("./input/data/train_dataset/slot_meta.json"))
    ontology = json.load(open("./input/data/train_dataset/ontology.json"))
    train_data, dev_data, dev_labels = load_dataset(train_data_file)

    train_examples = get_examples_from_dialogues(
        data=train_data, user_first=True, dialogue_level=True
    )

    dev_examples = get_examples_from_dialogues(
        data=dev_data, user_first=True, dialogue_level=True
    )

    max_turn = max([len(e["dialogue"]) for e in train_data])
    tokenizer = BertTokenizer.from_pretrained("dsksd/bert-ko-small-minimal")
    processor = SUMBTPreprocessor(
        slot_meta,
        tokenizer,
        ontology=ontology,  # predefined ontology
        max_seq_length=64,  # 각 turn마다 최대 길이
        max_turn_length=max_turn,
    )  # 각 dialogue의 최대 turn 길이

    train_features = processor.convert_examples_to_features(train_examples)
    dev_features = processor.convert_examples_to_features(dev_examples)

    print(len(train_features))  # 대화 level의 features
    print(len(dev_features))
=======
        return input_ids, segment_ids, input_masks, target_ids, num_turns, guids
>>>>>>> 6f1f6400
<|MERGE_RESOLUTION|>--- conflicted
+++ resolved
@@ -6,12 +6,8 @@
     OpenVocabDSTFeature,
     convert_state_dict,
     DSTInputExample,
-<<<<<<< HEAD
-    OntologyDSTFeature
-=======
     OntologyDSTFeature,
     _truncate_seq_pair
->>>>>>> 6f1f6400
 )
 
 
@@ -163,44 +159,18 @@
         self.max_seq_length = max_seq_length
         self.max_turn_length = max_turn_length
 
-<<<<<<< HEAD
-    def _convert_example_to_feature(
-        self, example: List[DSTInputExample]
-    ) -> OntologyDSTFeature:
-        """Dialogue 단위 내 각 turn별 DSTInputExmple을 feature로 변형하는 함수
-
-        Args:
-            example (list): 단일 dialogue. DSTInputExmple(turn)로 구성된 리스트
-
-        Returns:
-            [type]: [description]
-        """
-=======
     def _convert_example_to_feature(self, example):
->>>>>>> 6f1f6400
         guid = example[0].guid.rsplit("-", 1)[0]  # dialogue_idx
         turns = []
         token_types = []
         labels = []
         num_turn = None
-<<<<<<< HEAD
-
-        for turn in example[: self.max_turn_length]:
-            assert len(turn.current_turn) == 2  # current turn은 시스템과 유저의 turn의 2개여야 함
-
-            # Current turn의 utterance 토큰화
-            uttrs = [
-                self.src_tokenizer.encode(uttr, add_special_tokens=False)
-                for uttr in turn.current_turn
-            ]
-=======
         for turn in example[: self.max_turn_length]:
             assert len(turn.current_turn) == 2
             uttrs = []
             for segment_idx, uttr in enumerate(turn.current_turn):
                 token = self.src_tokenizer.encode(uttr, add_special_tokens=False)
                 uttrs.append(token)
->>>>>>> 6f1f6400
 
             _truncate_seq_pair(uttrs[0], uttrs[1], self.max_seq_length - 3)
             tokens = (
@@ -215,24 +185,6 @@
                 gap = self.max_seq_length - len(tokens)
                 tokens.extend([self.src_tokenizer.pad_token_id] * gap)
                 token_type.extend([0] * gap)
-<<<<<<< HEAD
-
-            turns.append(tokens)
-            token_types.append(token_type)
-
-            # 레이블 정보 추가
-            label = []
-            slot_dict = convert_state_dict(turn.label) if turn.label else {}
-
-            for slot_type in self.slot_meta:
-                value = slot_dict.get(slot_type, "none")
-                label_idx = ontology[slot_type].index(value)
-                label.append(label_idx)
-
-            labels.append(label)
-
-        # Packing
-=======
             turns.append(tokens)
             token_types.append(token_type)
             label = []
@@ -250,7 +202,6 @@
                     label_idx = self.ontology[slot_type].index("none")
                 label.append(label_idx)
             labels.append(label)
->>>>>>> 6f1f6400
         num_turn = len(turns)
         if len(turns) < self.max_turn_length:
             gap = self.max_turn_length - len(turns)
@@ -260,10 +211,6 @@
                 token_types.append(dummy_turn)
                 dummy_label = [-1] * len(self.slot_meta)
                 labels.append(dummy_label)
-<<<<<<< HEAD
-
-=======
->>>>>>> 6f1f6400
         return OntologyDSTFeature(
             guid=guid,
             input_ids=turns,
@@ -273,27 +220,9 @@
         )
 
     def convert_examples_to_features(self, examples):
-<<<<<<< HEAD
-        return [
-            self._convert_example_to_feature(example)
-            for example in tqdm(examples, desc="[Conversion: Examples > Features]")
-        ]
+        return list(map(self._convert_example_to_feature, examples))
 
     def recover_state(self, pred_slots, num_turn):
-        """포맷에 맞게 예측값을 출력하는 함수
-
-        Args:
-            pred_slots ([type]): [description]
-            num_turn ([type]): [description]
-
-        Returns:
-            [type]: [description]
-        """
-=======
-        return list(map(self._convert_example_to_feature, examples))
-
-    def recover_state(self, pred_slots, num_turn):
->>>>>>> 6f1f6400
         states = []
         for pred_slot in pred_slots[:num_turn]:
             state = []
@@ -311,45 +240,4 @@
         input_masks = input_ids.ne(self.src_tokenizer.pad_token_id)
         target_ids = torch.LongTensor([b.target_ids for b in batch])
         num_turns = [b.num_turn for b in batch]
-<<<<<<< HEAD
-        return input_ids, segment_ids, input_masks, target_ids, num_turns, guids
-
-
-if __name__ == "__main__":
-    import json
-    from tqdm import tqdm
-    from transformers import BertTokenizer
-    from data_utils import get_examples_from_dialogues, convert_state_dict, load_dataset
-    from data_utils import OntologyDSTFeature, DSTPreprocessor, _truncate_seq_pair
-
-    train_data_file = "./input/data/train_dataset/train_dials.json"
-    slot_meta = json.load(open("./input/data/train_dataset/slot_meta.json"))
-    ontology = json.load(open("./input/data/train_dataset/ontology.json"))
-    train_data, dev_data, dev_labels = load_dataset(train_data_file)
-
-    train_examples = get_examples_from_dialogues(
-        data=train_data, user_first=True, dialogue_level=True
-    )
-
-    dev_examples = get_examples_from_dialogues(
-        data=dev_data, user_first=True, dialogue_level=True
-    )
-
-    max_turn = max([len(e["dialogue"]) for e in train_data])
-    tokenizer = BertTokenizer.from_pretrained("dsksd/bert-ko-small-minimal")
-    processor = SUMBTPreprocessor(
-        slot_meta,
-        tokenizer,
-        ontology=ontology,  # predefined ontology
-        max_seq_length=64,  # 각 turn마다 최대 길이
-        max_turn_length=max_turn,
-    )  # 각 dialogue의 최대 turn 길이
-
-    train_features = processor.convert_examples_to_features(train_examples)
-    dev_features = processor.convert_examples_to_features(dev_examples)
-
-    print(len(train_features))  # 대화 level의 features
-    print(len(dev_features))
-=======
-        return input_ids, segment_ids, input_masks, target_ids, num_turns, guids
->>>>>>> 6f1f6400
+        return input_ids, segment_ids, input_masks, target_ids, num_turns, guids