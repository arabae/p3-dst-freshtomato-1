--- conflicted
+++ resolved
@@ -117,11 +117,7 @@
 
     return train_data, dev_data, dev_labels
 
-<<<<<<< HEAD
-def data_loading(args, isUserFirst: bool, isDialogueLevel: bool):
-=======
 def train_data_loading(args, isUserFirst, isDialogueLevel):
->>>>>>> f5847388
     # Data Loading
     train_data_file = f"{args.data_dir}/train_dials.json"
     slot_meta = json.load(open(f"{args.data_dir}/slot_meta.json"))
