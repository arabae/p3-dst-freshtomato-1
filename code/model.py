import argparse
import math
<<<<<<< HEAD
import os.path
=======
>>>>>>> 6f1f6400
import json
import torch
import torch.nn as nn
import torch.nn.functional as F
from torch.nn import CosineEmbeddingLoss, CrossEntropyLoss
<<<<<<< HEAD
from transformers import (
    ElectraModel,
    ElectraConfig,
    AutoTokenizer,
    BertModel,
    BertPreTrainedModel,
)
from data_utils import OntologyDSTFeature
=======

>>>>>>> 6f1f6400
from importlib import import_module
from transformers import BertModel, BertPreTrainedModel


def masked_cross_entropy_for_value(logits, target, pad_idx=0):
    mask = target.ne(pad_idx)
    logits_flat = logits.view(-1, logits.size(-1))
    log_probs_flat = torch.log(logits_flat)
    target_flat = target.view(-1, 1)
    losses_flat = -torch.gather(log_probs_flat, dim=1, index=target_flat)
    losses = losses_flat.view(*target.size())
    losses = losses * mask.float()
    loss = losses.sum() / (mask.sum().float())
    return loss


class TRADE(nn.Module):
    def __init__(self, config, tokenized_slot_meta, pad_idx=0):
        super(TRADE, self).__init__()
        self.encoder = GRUEncoder(
            config.vocab_size,
            config.hidden_size,
            config.num_rnn_layers,
            config.hidden_dropout_prob,
            config.proj_dim,
            pad_idx,
        )

        self.decoder = SlotGenerator(
            config.vocab_size,
            config.hidden_size,
            config.hidden_dropout_prob,
            config.n_gate,
            config.proj_dim,
            pad_idx,
        )

        self.decoder.set_slot_idx(tokenized_slot_meta)
        self.tie_weight()

    # def set_subword_embedding(self, model_name_or_path):
    def set_subword_embedding(self, config):  # args 전체를 input으로 받는 것으로 바뀌었음
        model_module = getattr(
            import_module("transformers"), f"{config.model_name}Model"
        )
        model = model_module.from_pretrained(config.model_name_or_path)
        self.encoder.embed.weight = model.embeddings.word_embeddings.weight
        self.tie_weight()

    def tie_weight(self):
        self.decoder.embed.weight = self.encoder.embed.weight
        if self.decoder.proj_layer:
            self.decoder.proj_layer.weight = self.encoder.proj_layer.weight

    def forward(
        self, input_ids, token_type_ids, attention_mask=None, max_len=10, teacher=None
    ):

        encoder_outputs, pooled_output = self.encoder(input_ids=input_ids)
        all_point_outputs, all_gate_outputs = self.decoder(
            input_ids,
            encoder_outputs,
            pooled_output.unsqueeze(0),
            attention_mask,
            max_len,
            teacher,
        )

        return all_point_outputs, all_gate_outputs


class GRUEncoder(nn.Module):
    def __init__(self, vocab_size, d_model, n_layer, dropout, proj_dim=None, pad_idx=0):
        super(GRUEncoder, self).__init__()
        self.pad_idx = pad_idx
        self.embed = nn.Embedding(vocab_size, d_model, padding_idx=pad_idx)
        if proj_dim:
            self.proj_layer = nn.Linear(d_model, proj_dim, bias=False)
        else:
            self.proj_layer = None

        self.d_model = proj_dim if proj_dim else d_model
        self.gru = nn.GRU(
            self.d_model,
            self.d_model,
            n_layer,
            dropout=dropout,
            batch_first=True,
            bidirectional=True,
        )
        self.dropout = nn.Dropout(dropout)

    def forward(self, input_ids):
        mask = input_ids.eq(self.pad_idx).unsqueeze(-1)
        x = self.embed(input_ids)
        if self.proj_layer:
            x = self.proj_layer(x)
        x = self.dropout(x)
        o, h = self.gru(x)
        o = o.masked_fill(mask, 0.0)
        output = o[:, :, : self.d_model] + o[:, :, self.d_model :]
        hidden = h[0] + h[1]  # n_layer 고려
        return output, hidden


class SlotGenerator(nn.Module):
    def __init__(
        self, vocab_size, hidden_size, dropout, n_gate, proj_dim=None, pad_idx=0
    ):
        super(SlotGenerator, self).__init__()
        self.pad_idx = pad_idx
        self.vocab_size = vocab_size
        self.embed = nn.Embedding(
            vocab_size, hidden_size, padding_idx=pad_idx
        )  # shared with encoder

        if proj_dim:
            self.proj_layer = nn.Linear(hidden_size, proj_dim, bias=False)
        else:
            self.proj_layer = None
        self.hidden_size = proj_dim if proj_dim else hidden_size

        self.gru = nn.GRU(
            self.hidden_size, self.hidden_size, 1, dropout=dropout, batch_first=True
        )
        self.n_gate = n_gate
        self.dropout = nn.Dropout(dropout)
        self.w_gen = nn.Linear(self.hidden_size * 3, 1)
        self.sigmoid = nn.Sigmoid()
        self.w_gate = nn.Linear(self.hidden_size, n_gate)

    def set_slot_idx(self, slot_vocab_idx):
        whole = []
        max_length = max(map(len, slot_vocab_idx))
        for idx in slot_vocab_idx:
            if len(idx) < max_length:
                gap = max_length - len(idx)
                idx.extend([self.pad_idx] * gap)
            whole.append(idx)
        self.slot_embed_idx = whole  # torch.LongTensor(whole)

    def embedding(self, x):
        x = self.embed(x)
        if self.proj_layer:
            x = self.proj_layer(x)
        return x

    def forward(
        self, input_ids, encoder_output, hidden, input_masks, max_len, teacher=None
    ):
        input_masks = input_masks.ne(1)
        # J, slot_meta : key : [domain, slot] ex> LongTensor([1,2])
        # J,2
        batch_size = encoder_output.size(0)
        slot = torch.LongTensor(self.slot_embed_idx).to(input_ids.device)  ##
        slot_e = torch.sum(self.embedding(slot), 1)  # J,d
        J = slot_e.size(0)

        all_point_outputs = torch.zeros(batch_size, J, max_len, self.vocab_size).to(
            input_ids.device
        )

        # Parallel Decoding
        w = slot_e.repeat(batch_size, 1).unsqueeze(1)
        hidden = hidden.repeat_interleave(J, dim=1)
        encoder_output = encoder_output.repeat_interleave(J, dim=0)
        input_ids = input_ids.repeat_interleave(J, dim=0)
        input_masks = input_masks.repeat_interleave(J, dim=0)
        for k in range(max_len):
            w = self.dropout(w)
            _, hidden = self.gru(w, hidden)  # 1,B,D

            # B,T,D * B,D,1 => B,T
            attn_e = torch.bmm(encoder_output, hidden.permute(1, 2, 0))  # B,T,1
            attn_e = attn_e.squeeze(-1).masked_fill(input_masks, -1e9)
            attn_history = F.softmax(attn_e, -1)  # B,T

            if self.proj_layer:
                hidden_proj = torch.matmul(hidden, self.proj_layer.weight)
            else:
                hidden_proj = hidden

            # B,D * D,V => B,V
            attn_v = torch.matmul(
                hidden_proj.squeeze(0), self.embed.weight.transpose(0, 1)
            )  # B,V
            attn_vocab = F.softmax(attn_v, -1)

            # B,1,T * B,T,D => B,1,D
            context = torch.bmm(attn_history.unsqueeze(1), encoder_output)  # B,1,D
            p_gen = self.sigmoid(
                self.w_gen(torch.cat([w, hidden.transpose(0, 1), context], -1))
            )  # B,1
            p_gen = p_gen.squeeze(-1)

            p_context_ptr = torch.zeros_like(attn_vocab).to(input_ids.device)
            p_context_ptr.scatter_add_(1, input_ids, attn_history)  # copy B,V
            p_final = p_gen * attn_vocab + (1 - p_gen) * p_context_ptr  # B,V
            _, w_idx = p_final.max(-1)

            if teacher is not None:
                w = (
                    self.embedding(teacher[:, :, k])
                    .transpose(0, 1)
                    .reshape(batch_size * J, 1, -1)
                )
            else:
                w = self.embedding(w_idx).unsqueeze(1)  # B,1,D
            if k == 0:
                gated_logit = self.w_gate(context.squeeze(1))  # B,3
                all_gate_outputs = gated_logit.view(batch_size, J, self.n_gate)
            all_point_outputs[:, :, k, :] = p_final.view(batch_size, J, self.vocab_size)

        return all_point_outputs, all_gate_outputs


<<<<<<< HEAD
=======
class BertForUtteranceEncoding(BertPreTrainedModel):
    def __init__(self, config):
        super(BertForUtteranceEncoding, self).__init__(config)

        self.config = config
        self.bert = BertModel(config)

    def forward(self, input_ids, token_type_ids, attention_mask):
        return self.bert(
            input_ids=input_ids,
            attention_mask=attention_mask,
            token_type_ids=token_type_ids,
            output_attentions=False,
            output_hidden_states=False,
            return_dict=False,
        )


class MultiHeadAttention(nn.Module):
    def __init__(self, heads, d_model, dropout=0.1):
        super().__init__()

        self.d_model = d_model
        self.d_k = d_model // heads
        self.h = heads

        self.q_linear = nn.Linear(d_model, d_model)
        self.v_linear = nn.Linear(d_model, d_model)
        self.k_linear = nn.Linear(d_model, d_model)
        self.dropout = nn.Dropout(dropout)
        self.out = nn.Linear(d_model, d_model)

        self.scores = None

    def attention(self, q, k, v, d_k, mask=None, dropout=None):

        scores = torch.matmul(q, k.transpose(-2, -1)) / math.sqrt(d_k)

        if mask is not None:
            mask = mask.unsqueeze(1)
            scores = scores.masked_fill(mask == 0, -1e9)
        scores = F.softmax(scores, dim=-1)

        if dropout is not None:
            scores = dropout(scores)

        self.scores = scores
        output = torch.matmul(scores, v)
        return output

    def forward(self, q, k, v, mask=None):
        bs = q.size(0)

        # perform linear operation and split into h heads
        k = self.k_linear(k).view(bs, -1, self.h, self.d_k)
        q = self.q_linear(q).view(bs, -1, self.h, self.d_k)
        v = self.v_linear(v).view(bs, -1, self.h, self.d_k)

        # transpose to get dimensions bs * h * sl * d_model
        k = k.transpose(1, 2)
        q = q.transpose(1, 2)
        v = v.transpose(1, 2)

        scores = self.attention(q, k, v, self.d_k, mask, self.dropout)

        # concatenate heads and put through final linear layer
        concat = scores.transpose(1, 2).contiguous().view(bs, -1, self.d_model)
        output = self.out(concat)
        return output

    def get_scores(self):
        return self.scores


>>>>>>> 6f1f6400
class SUMBT(nn.Module):
    def __init__(self, args, num_labels, device):
        super(SUMBT, self).__init__()

<<<<<<< HEAD
        self.hidden_dim = args.hidden_dim
=======
        self.hidden_dim = args.hidden_size
>>>>>>> 6f1f6400
        self.rnn_num_layers = args.num_rnn_layers
        self.zero_init_rnn = args.zero_init_rnn
        self.max_seq_length = args.max_seq_length
        self.max_label_length = args.max_label_length
        self.num_labels = num_labels
        self.num_slots = len(num_labels)
        self.attn_head = args.attn_head
        self.device = device

        ### Utterance Encoder
        self.utterance_encoder = BertForUtteranceEncoding.from_pretrained(
            args.model_name_or_path
        )
        self.bert_output_dim = self.utterance_encoder.config.hidden_size
        self.hidden_dropout_prob = self.utterance_encoder.config.hidden_dropout_prob
        if args.fix_utterance_encoder:
            for p in self.utterance_encoder.bert.pooler.parameters():
                p.requires_grad = False

        ### slot, slot-value Encoder (not trainable)
        self.sv_encoder = BertForUtteranceEncoding.from_pretrained(
            args.model_name_or_path
        )
        # os.path.join(args.bert_dir, 'bert-base-uncased.model'))
        for p in self.sv_encoder.bert.parameters():
            p.requires_grad = False

        self.slot_lookup = nn.Embedding(self.num_slots, self.bert_output_dim)
        self.value_lookup = nn.ModuleList(
            [nn.Embedding(num_label, self.bert_output_dim) for num_label in num_labels]
        )

        ### Attention layer
        self.attn = MultiHeadAttention(self.attn_head, self.bert_output_dim, dropout=0)

        ### RNN Belief Tracker
        self.nbt = nn.GRU(
            input_size=self.bert_output_dim,
            hidden_size=self.hidden_dim,
            num_layers=self.rnn_num_layers,
            dropout=self.hidden_dropout_prob,
            batch_first=True,
        )
        self.init_parameter(self.nbt)

        if not self.zero_init_rnn:
            self.rnn_init_linear = nn.Sequential(
                nn.Linear(self.bert_output_dim, self.hidden_dim),
                nn.ReLU(),
                nn.Dropout(self.hidden_dropout_prob),
            )

        self.linear = nn.Linear(self.hidden_dim, self.bert_output_dim)
        self.layer_norm = nn.LayerNorm(self.bert_output_dim)

        ### Measure
        self.metric = torch.nn.PairwiseDistance(p=2.0, eps=1e-06, keepdim=False)

        ### Classifier
        self.nll = CrossEntropyLoss(ignore_index=-1)

        ### Etc.
        self.dropout = nn.Dropout(self.hidden_dropout_prob)

    def initialize_slot_value_lookup(self, label_ids, slot_ids):

        self.sv_encoder.eval()

        # Slot encoding
        slot_type_ids = torch.zeros(slot_ids.size(), dtype=torch.long).to(
            slot_ids.device
        )
        slot_mask = slot_ids > 0
        hid_slot, _ = self.sv_encoder(
            slot_ids.view(-1, self.max_label_length),
            slot_type_ids.view(-1, self.max_label_length),
            slot_mask.view(-1, self.max_label_length),
        )
        hid_slot = hid_slot[:, 0, :]
        hid_slot = hid_slot.detach()
        self.slot_lookup = nn.Embedding.from_pretrained(hid_slot, freeze=True)

        for s, label_id in enumerate(label_ids):
            label_type_ids = torch.zeros(label_id.size(), dtype=torch.long).to(
                label_id.device
            )
            label_mask = label_id > 0
            hid_label, _ = self.sv_encoder(
                label_id.view(-1, self.max_label_length),
                label_type_ids.view(-1, self.max_label_length),
                label_mask.view(-1, self.max_label_length),
            )
            hid_label = hid_label[:, 0, :]
            hid_label = hid_label.detach()
            self.value_lookup[s] = nn.Embedding.from_pretrained(hid_label, freeze=True)
            self.value_lookup[s].padding_idx = -1

        print("Complete initialization of slot and value lookup")
        self.sv_encoder = None

    def forward(
        self,
        input_ids,
        token_type_ids,
        attention_mask,
        labels=None,
        n_gpu=1,
        target_slot=None,
    ):
        # input_ids: [B, M, N]
        # token_type_ids: [B, M, N]
        # attention_mask: [B, M, N]
        # labels: [B, M, J]

        # if target_slot is not specified, output values corresponding all slot-types
        if target_slot is None:
            target_slot = list(range(0, self.num_slots))

        ds = input_ids.size(0)  # Batch size (B)
        ts = input_ids.size(1)  # Max turn size (M)
        bs = ds * ts
        slot_dim = len(target_slot)  # J

        # Utterance encoding
        hidden, _ = self.utterance_encoder(
            input_ids.view(-1, self.max_seq_length),
            token_type_ids.view(-1, self.max_seq_length),
            attention_mask.view(-1, self.max_seq_length),
        )
        hidden = torch.mul(
            hidden,
            attention_mask.view(-1, self.max_seq_length, 1)
            .expand(hidden.size())
            .float(),
        )
        hidden = hidden.repeat(slot_dim, 1, 1)  # [J*M*B, N, H]

        hid_slot = self.slot_lookup.weight[
            target_slot, :
        ]  # Select target slot embedding
        hid_slot = hid_slot.repeat(1, bs).view(bs * slot_dim, -1)  # [J*M*B, N, H]

        # Attended utterance vector
        hidden = self.attn(
            hid_slot,  # q^s  [J*M*B, N, H]
            hidden,  # U [J*M*B, N, H]
            hidden,  # U [J*M*B, N, H]
            mask=attention_mask.view(-1, 1, self.max_seq_length).repeat(slot_dim, 1, 1),
        )
        hidden = hidden.squeeze()  # h [J*M*B, H] Aggregated Slot Context
        hidden = hidden.view(slot_dim, ds, ts, -1).view(
            -1, ts, self.bert_output_dim
        )  # [J*B, M, H]

        # NBT
        if self.zero_init_rnn:
            h = torch.zeros(
                self.rnn_num_layers, input_ids.shape[0] * slot_dim, self.hidden_dim
            ).to(
                self.device
            )  # [1, slot_dim*ds, hidden]
        else:
            h = hidden[:, 0, :].unsqueeze(0).repeat(self.rnn_num_layers, 1, 1)
            h = self.rnn_init_linear(h)

        if isinstance(self.nbt, nn.GRU):
            rnn_out, _ = self.nbt(hidden, h)  # [J*B, M, H_GRU]
        elif isinstance(self.nbt, nn.LSTM):
            c = torch.zeros(
                self.rnn_num_layers, input_ids.shape[0] * slot_dim, self.hidden_dim
            ).to(
                self.device
            )  # [1, slot_dim*ds, hidden]
            rnn_out, _ = self.nbt(hidden, (h, c))  # [slot_dim*ds, turn, hidden]
        rnn_out = self.layer_norm(self.linear(self.dropout(rnn_out)))

        hidden = rnn_out.view(slot_dim, ds, ts, -1)  # [J, B, M, H_GRU]

        # Label (slot-value) encoding
        loss = 0
        loss_slot = []
        pred_slot = []
        output = []
        for s, slot_id in enumerate(target_slot):  ## note: target_slots are successive
            # loss calculation
            hid_label = self.value_lookup[slot_id].weight
            num_slot_labels = hid_label.size(0)

            _hid_label = (
                hid_label.unsqueeze(0)
                .unsqueeze(0)
                .repeat(ds, ts, 1, 1)
                .view(ds * ts * num_slot_labels, -1)
            )
            _hidden = (
                hidden[s, :, :, :]
                .unsqueeze(2)
                .repeat(1, 1, num_slot_labels, 1)
                .view(ds * ts * num_slot_labels, -1)
            )
            _dist = self.metric(_hid_label, _hidden).view(ds, ts, num_slot_labels)
            _dist = -_dist
            _, pred = torch.max(_dist, -1)
            pred_slot.append(pred.view(ds, ts, 1))
            output.append(_dist)

            if labels is not None:
                _loss = self.nll(_dist.view(ds * ts, -1), labels[:, :, s].view(-1))
                loss_slot.append(_loss.item())
                loss += _loss

        pred_slot = torch.cat(pred_slot, 2)
        if labels is None:
            return output, pred_slot

        # calculate joint accuracy
        accuracy = (pred_slot == labels).view(-1, slot_dim)
        acc_slot = (
            torch.sum(accuracy, 0).float()
            / torch.sum(labels.view(-1, slot_dim) > -1, 0).float()
        )
        acc = (
            sum(torch.sum(accuracy, 1) / slot_dim).float()
            / torch.sum(labels[:, :, 0].view(-1) > -1, 0).float()
        )  # joint accuracy

        if n_gpu == 1:
            return loss, loss_slot, acc, acc_slot, pred_slot
        else:
            return (
                loss.unsqueeze(0),
                None,
                acc.unsqueeze(0),
                acc_slot.unsqueeze(0),
                pred_slot.unsqueeze(0),
            )

    @staticmethod
    def init_parameter(module):
        if isinstance(module, nn.Linear):
            torch.nn.init.xavier_normal_(module.weight)
            torch.nn.init.constant_(module.bias, 0.0)
        elif isinstance(module, nn.GRU) or isinstance(module, nn.LSTM):
            torch.nn.init.xavier_normal_(module.weight_ih_l0)
            torch.nn.init.xavier_normal_(module.weight_hh_l0)
            torch.nn.init.constant_(module.bias_ih_l0, 0.0)
<<<<<<< HEAD
            torch.nn.init.constant_(module.bias_hh_l0, 0.0)


class BertForUtteranceEncoding(BertPreTrainedModel):
    def __init__(self, config):
        super(BertForUtteranceEncoding, self).__init__(config)

        self.config = config
        self.bert = BertModel(config)

    def forward(self, input_ids, token_type_ids, attention_mask):
        return self.bert(
            input_ids=input_ids,
            attention_mask=attention_mask,
            token_type_ids=token_type_ids,
            output_attentions=False,
            output_hidden_states=False,
            return_dict=False,
        )


class MultiHeadAttention(nn.Module):
    def __init__(self, heads, d_model, dropout=0.1):
        super().__init__()

        self.d_model = d_model
        self.d_k = d_model // heads
        self.h = heads

        self.q_linear = nn.Linear(d_model, d_model)
        self.v_linear = nn.Linear(d_model, d_model)
        self.k_linear = nn.Linear(d_model, d_model)
        self.dropout = nn.Dropout(dropout)
        self.out = nn.Linear(d_model, d_model)

        self.scores = None

    def attention(self, q, k, v, d_k, mask=None, dropout=None):
        scores = torch.matmul(q, k.transpose(-2, -1)) / math.sqrt(d_k)

        if mask is not None:
            mask = mask.unsqueeze(1)
            scores = scores.masked_fill(mask == 0, -1e9)
        scores = F.softmax(scores, dim=-1)

        if dropout is not None:
            scores = dropout(scores)

        self.scores = scores
        output = torch.matmul(scores, v)
        return output

    def forward(self, q, k, v, mask=None):
        bs = q.size(0)

        # perform linear operation and split into h heads
        k = self.k_linear(k).view(bs, -1, self.h, self.d_k)
        q = self.q_linear(q).view(bs, -1, self.h, self.d_k)
        v = self.v_linear(v).view(bs, -1, self.h, self.d_k)

        # transpose to get dimensions bs * h * sl * d_model
        k = k.transpose(1, 2)
        q = q.transpose(1, 2)
        v = v.transpose(1, 2)

        scores = self.attention(q, k, v, self.d_k, mask, self.dropout)

        # concatenate heads and put through final linear layer
        concat = scores.transpose(1, 2).contiguous().view(bs, -1, self.d_model)
        output = self.out(concat)
        return output

    def get_scores(self):
        return self.scores


if __name__ == "__main__":
    parser = argparse.ArgumentParser()
    parser.add_argument("--hidden_size", type=int, default=384)
    parser.add_argument("--vocab_size", type=int, default=384)
    parser.add_argument("--hidden_dropout_prob", type=float, default=0.1)
    parser.add_argument(
        "--proj_dim",
        type=int,
        default=None,
    )
    parser.add_argument("--teacher_forcing_ratio", type=float, default=0.5)
    ############### getattr 사용을 위해 추가된 부분 ####################
    parser.add_argument("--tokenizer_name", type=str, default="Bert")
    parser.add_argument("--model_name_or_path", type=str, default="monologg/kobert")
    ##################################################################
    args = parser.parse_args()

    slot_meta = json.load(open(f"./input/data/train_dataset/slot_meta.json"))
    tokenizer_module = getattr(
        import_module("transformers"), f"{args.tokenizer_name}Tokenizer"
    )
    tokenizer = tokenizer_module.from_pretrained(args.model_name_or_path)
    # tokenizer = AutoTokenizer.from_pretrained("monologg/koelectra-base-v3-discriminator")
    args.vocab_size = len(tokenizer)
    args.n_gate = 3  # gating 개수

    tokenized_slot_meta = []
    for slot in slot_meta:
        tokenized_slot_meta.append(
            tokenizer.encode(slot.replace("-", " "), add_special_tokens=False)
        )

    TRADE(args, tokenized_slot_meta)
=======
            torch.nn.init.constant_(module.bias_hh_l0, 0.0)
>>>>>>> 6f1f6400
<|MERGE_RESOLUTION|>--- conflicted
+++ resolved
@@ -1,26 +1,10 @@
 import argparse
 import math
-<<<<<<< HEAD
-import os.path
-=======
->>>>>>> 6f1f6400
 import json
 import torch
 import torch.nn as nn
 import torch.nn.functional as F
 from torch.nn import CosineEmbeddingLoss, CrossEntropyLoss
-<<<<<<< HEAD
-from transformers import (
-    ElectraModel,
-    ElectraConfig,
-    AutoTokenizer,
-    BertModel,
-    BertPreTrainedModel,
-)
-from data_utils import OntologyDSTFeature
-=======
-
->>>>>>> 6f1f6400
 from importlib import import_module
 from transformers import BertModel, BertPreTrainedModel
 
@@ -237,8 +221,6 @@
         return all_point_outputs, all_gate_outputs
 
 
-<<<<<<< HEAD
-=======
 class BertForUtteranceEncoding(BertPreTrainedModel):
     def __init__(self, config):
         super(BertForUtteranceEncoding, self).__init__(config)
@@ -313,16 +295,11 @@
         return self.scores
 
 
->>>>>>> 6f1f6400
 class SUMBT(nn.Module):
     def __init__(self, args, num_labels, device):
         super(SUMBT, self).__init__()
 
-<<<<<<< HEAD
-        self.hidden_dim = args.hidden_dim
-=======
         self.hidden_dim = args.hidden_size
->>>>>>> 6f1f6400
         self.rnn_num_layers = args.num_rnn_layers
         self.zero_init_rnn = args.zero_init_rnn
         self.max_seq_length = args.max_seq_length
@@ -569,116 +546,4 @@
             torch.nn.init.xavier_normal_(module.weight_ih_l0)
             torch.nn.init.xavier_normal_(module.weight_hh_l0)
             torch.nn.init.constant_(module.bias_ih_l0, 0.0)
-<<<<<<< HEAD
-            torch.nn.init.constant_(module.bias_hh_l0, 0.0)
-
-
-class BertForUtteranceEncoding(BertPreTrainedModel):
-    def __init__(self, config):
-        super(BertForUtteranceEncoding, self).__init__(config)
-
-        self.config = config
-        self.bert = BertModel(config)
-
-    def forward(self, input_ids, token_type_ids, attention_mask):
-        return self.bert(
-            input_ids=input_ids,
-            attention_mask=attention_mask,
-            token_type_ids=token_type_ids,
-            output_attentions=False,
-            output_hidden_states=False,
-            return_dict=False,
-        )
-
-
-class MultiHeadAttention(nn.Module):
-    def __init__(self, heads, d_model, dropout=0.1):
-        super().__init__()
-
-        self.d_model = d_model
-        self.d_k = d_model // heads
-        self.h = heads
-
-        self.q_linear = nn.Linear(d_model, d_model)
-        self.v_linear = nn.Linear(d_model, d_model)
-        self.k_linear = nn.Linear(d_model, d_model)
-        self.dropout = nn.Dropout(dropout)
-        self.out = nn.Linear(d_model, d_model)
-
-        self.scores = None
-
-    def attention(self, q, k, v, d_k, mask=None, dropout=None):
-        scores = torch.matmul(q, k.transpose(-2, -1)) / math.sqrt(d_k)
-
-        if mask is not None:
-            mask = mask.unsqueeze(1)
-            scores = scores.masked_fill(mask == 0, -1e9)
-        scores = F.softmax(scores, dim=-1)
-
-        if dropout is not None:
-            scores = dropout(scores)
-
-        self.scores = scores
-        output = torch.matmul(scores, v)
-        return output
-
-    def forward(self, q, k, v, mask=None):
-        bs = q.size(0)
-
-        # perform linear operation and split into h heads
-        k = self.k_linear(k).view(bs, -1, self.h, self.d_k)
-        q = self.q_linear(q).view(bs, -1, self.h, self.d_k)
-        v = self.v_linear(v).view(bs, -1, self.h, self.d_k)
-
-        # transpose to get dimensions bs * h * sl * d_model
-        k = k.transpose(1, 2)
-        q = q.transpose(1, 2)
-        v = v.transpose(1, 2)
-
-        scores = self.attention(q, k, v, self.d_k, mask, self.dropout)
-
-        # concatenate heads and put through final linear layer
-        concat = scores.transpose(1, 2).contiguous().view(bs, -1, self.d_model)
-        output = self.out(concat)
-        return output
-
-    def get_scores(self):
-        return self.scores
-
-
-if __name__ == "__main__":
-    parser = argparse.ArgumentParser()
-    parser.add_argument("--hidden_size", type=int, default=384)
-    parser.add_argument("--vocab_size", type=int, default=384)
-    parser.add_argument("--hidden_dropout_prob", type=float, default=0.1)
-    parser.add_argument(
-        "--proj_dim",
-        type=int,
-        default=None,
-    )
-    parser.add_argument("--teacher_forcing_ratio", type=float, default=0.5)
-    ############### getattr 사용을 위해 추가된 부분 ####################
-    parser.add_argument("--tokenizer_name", type=str, default="Bert")
-    parser.add_argument("--model_name_or_path", type=str, default="monologg/kobert")
-    ##################################################################
-    args = parser.parse_args()
-
-    slot_meta = json.load(open(f"./input/data/train_dataset/slot_meta.json"))
-    tokenizer_module = getattr(
-        import_module("transformers"), f"{args.tokenizer_name}Tokenizer"
-    )
-    tokenizer = tokenizer_module.from_pretrained(args.model_name_or_path)
-    # tokenizer = AutoTokenizer.from_pretrained("monologg/koelectra-base-v3-discriminator")
-    args.vocab_size = len(tokenizer)
-    args.n_gate = 3  # gating 개수
-
-    tokenized_slot_meta = []
-    for slot in slot_meta:
-        tokenized_slot_meta.append(
-            tokenizer.encode(slot.replace("-", " "), add_special_tokens=False)
-        )
-
-    TRADE(args, tokenized_slot_meta)
-=======
-            torch.nn.init.constant_(module.bias_hh_l0, 0.0)
->>>>>>> 6f1f6400
+            torch.nn.init.constant_(module.bias_hh_l0, 0.0)